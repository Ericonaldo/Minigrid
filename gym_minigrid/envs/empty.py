--- conflicted
+++ resolved
@@ -22,10 +22,7 @@
             max_steps=4 * size * size,
             # Set this to True for maximum speed
             see_through_walls=True,
-<<<<<<< HEAD
-=======
             **kwargs
->>>>>>> 954fd1ff
         )
 
     def _gen_grid(self, width, height):
@@ -74,14 +71,11 @@
     def __init__(self, **kwargs):
         super().__init__(size=16, **kwargs)
 
-<<<<<<< HEAD
-=======
 
 register(
     id='MiniGrid-Empty-5x5-v0',
     entry_point='gym_minigrid.envs:EmptyEnv5x5'
 )
->>>>>>> 954fd1ff
 
 register(id="MiniGrid-Empty-5x5-v0", entry_point="gym_minigrid.envs:EmptyEnv5x5")
 

from gym_minigrid.minigrid import Ball, Grid, Key, MiniGridEnv, Wall
from gym_minigrid.register import register


class MemoryEnv(MiniGridEnv):
    """
    This environment is a memory test. The agent starts in a small room
    where it sees an object. It then has to go through a narrow hallway
    which ends in a split. At each end of the split there is an object,
    one of which is the same as the object in the starting room. The
    agent has to remember the initial object, and go to the matching
    object at split.
    """

<<<<<<< HEAD
    def __init__(
        self,
        seed=None,
        size=8,
        random_length=False,
    ):
=======
    def __init__(self, size=8, random_length=False, **kwargs):
>>>>>>> fcb4d5ae
        self.random_length = random_length
        super().__init__(
            grid_size=size,
            max_steps=5 * size**2,
            # Set this to True for maximum speed
            see_through_walls=False,
            **kwargs
        )

    def _gen_grid(self, width, height):
        self.grid = Grid(width, height)

        # Generate the surrounding walls
        self.grid.horz_wall(0, 0)
        self.grid.horz_wall(0, height - 1)
        self.grid.vert_wall(0, 0)
        self.grid.vert_wall(width - 1, 0)

        assert height % 2 == 1
        upper_room_wall = height // 2 - 2
        lower_room_wall = height // 2 + 2
        if self.random_length:
            hallway_end = self._rand_int(4, width - 2)
        else:
            hallway_end = width - 3

        # Start room
        for i in range(1, 5):
            self.grid.set(i, upper_room_wall, Wall())
            self.grid.set(i, lower_room_wall, Wall())
        self.grid.set(4, upper_room_wall + 1, Wall())
        self.grid.set(4, lower_room_wall - 1, Wall())

        # Horizontal hallway
        for i in range(5, hallway_end):
            self.grid.set(i, upper_room_wall + 1, Wall())
            self.grid.set(i, lower_room_wall - 1, Wall())

        # Vertical hallway
        for j in range(0, height):
            if j != height // 2:
                self.grid.set(hallway_end, j, Wall())
            self.grid.set(hallway_end + 2, j, Wall())

        # Fix the player's start position and orientation
        self.agent_pos = (self._rand_int(1, hallway_end + 1), height // 2)
        self.agent_dir = 0

        # Place objects
        start_room_obj = self._rand_elem([Key, Ball])
        self.grid.set(1, height // 2 - 1, start_room_obj("green"))

        other_objs = self._rand_elem([[Ball, Key], [Key, Ball]])
        pos0 = (hallway_end + 1, height // 2 - 2)
        pos1 = (hallway_end + 1, height // 2 + 2)
        self.grid.set(*pos0, other_objs[0]("green"))
        self.grid.set(*pos1, other_objs[1]("green"))

        # Choose the target objects
        if start_room_obj == other_objs[0]:
            self.success_pos = (pos0[0], pos0[1] + 1)
            self.failure_pos = (pos1[0], pos1[1] - 1)
        else:
            self.success_pos = (pos1[0], pos1[1] - 1)
            self.failure_pos = (pos0[0], pos0[1] + 1)

        self.mission = "go to the matching object at the end of the hallway"

    def step(self, action):
        if action == MiniGridEnv.Actions.pickup:
            action = MiniGridEnv.Actions.toggle
        obs, reward, done, info = MiniGridEnv.step(self, action)

        if tuple(self.agent_pos) == self.success_pos:
            reward = self._reward()
            done = True
        if tuple(self.agent_pos) == self.failure_pos:
            reward = 0
            done = True

        return obs, reward, done, info

<<<<<<< HEAD

register(
    id='MiniGrid-MemoryS17Random-v0',
    entry_point='gym_minigrid.envs.memory:MemoryEnv',
    size=17, random_length=True
)

register(
    id='MiniGrid-MemoryS13Random-v0',
    entry_point='gym_minigrid.envs.memory:MemoryEnv',
    size=13, random_length=True
)


register(
    id='MiniGrid-MemoryS13-v0',
    entry_point='gym_minigrid.envs.memory:MemoryEnv',
    size=13
)


register(
    id='MiniGrid-MemoryS11-v0',
    entry_point='gym_minigrid.envs.memory:MemoryEnv',
    size=11
)

register(
    id='MiniGrid-MemoryS9-v0',
    entry_point='gym_minigrid.envs.memory:MemoryEnv',
    size=9
)

register(
    id='MiniGrid-MemoryS7-v0',
    entry_point='gym_minigrid.envs.memory:MemoryEnv',
    size=7
=======

class MemoryS17Random(MemoryEnv):
    def __init__(self, **kwargs):
        super().__init__(size=17, random_length=True, **kwargs)


register(
    id="MiniGrid-MemoryS17Random-v0",
    entry_point="gym_minigrid.envs:MemoryS17Random",
)


class MemoryS13Random(MemoryEnv):
    def __init__(self, **kwargs):
        super().__init__(size=13, random_length=True, **kwargs)


register(
    id="MiniGrid-MemoryS13Random-v0",
    entry_point="gym_minigrid.envs:MemoryS13Random",
)


class MemoryS13(MemoryEnv):
    def __init__(self, **kwargs):
        super().__init__(size=13, **kwargs)


register(
    id="MiniGrid-MemoryS13-v0",
    entry_point="gym_minigrid.envs:MemoryS13",
)


class MemoryS11(MemoryEnv):
    def __init__(self, **kwargs):
        super().__init__(size=11, **kwargs)


register(
    id="MiniGrid-MemoryS11-v0",
    entry_point="gym_minigrid.envs:MemoryS11",
)


class MemoryS9(MemoryEnv):
    def __init__(self, **kwargs):
        super().__init__(size=9, **kwargs)


register(
    id="MiniGrid-MemoryS9-v0",
    entry_point="gym_minigrid.envs:MemoryS9",
)


class MemoryS7(MemoryEnv):
    def __init__(self, **kwargs):
        super().__init__(size=7, **kwargs)


register(
    id="MiniGrid-MemoryS7-v0",
    entry_point="gym_minigrid.envs:MemoryS7",
>>>>>>> fcb4d5ae
)<|MERGE_RESOLUTION|>--- conflicted
+++ resolved
@@ -12,16 +12,7 @@
     object at split.
     """
 
-<<<<<<< HEAD
-    def __init__(
-        self,
-        seed=None,
-        size=8,
-        random_length=False,
-    ):
-=======
     def __init__(self, size=8, random_length=False, **kwargs):
->>>>>>> fcb4d5ae
         self.random_length = random_length
         super().__init__(
             grid_size=size,
@@ -104,7 +95,6 @@
 
         return obs, reward, done, info
 
-<<<<<<< HEAD
 
 register(
     id='MiniGrid-MemoryS17Random-v0',
@@ -142,70 +132,4 @@
     id='MiniGrid-MemoryS7-v0',
     entry_point='gym_minigrid.envs.memory:MemoryEnv',
     size=7
-=======
-
-class MemoryS17Random(MemoryEnv):
-    def __init__(self, **kwargs):
-        super().__init__(size=17, random_length=True, **kwargs)
-
-
-register(
-    id="MiniGrid-MemoryS17Random-v0",
-    entry_point="gym_minigrid.envs:MemoryS17Random",
-)
-
-
-class MemoryS13Random(MemoryEnv):
-    def __init__(self, **kwargs):
-        super().__init__(size=13, random_length=True, **kwargs)
-
-
-register(
-    id="MiniGrid-MemoryS13Random-v0",
-    entry_point="gym_minigrid.envs:MemoryS13Random",
-)
-
-
-class MemoryS13(MemoryEnv):
-    def __init__(self, **kwargs):
-        super().__init__(size=13, **kwargs)
-
-
-register(
-    id="MiniGrid-MemoryS13-v0",
-    entry_point="gym_minigrid.envs:MemoryS13",
-)
-
-
-class MemoryS11(MemoryEnv):
-    def __init__(self, **kwargs):
-        super().__init__(size=11, **kwargs)
-
-
-register(
-    id="MiniGrid-MemoryS11-v0",
-    entry_point="gym_minigrid.envs:MemoryS11",
-)
-
-
-class MemoryS9(MemoryEnv):
-    def __init__(self, **kwargs):
-        super().__init__(size=9, **kwargs)
-
-
-register(
-    id="MiniGrid-MemoryS9-v0",
-    entry_point="gym_minigrid.envs:MemoryS9",
-)
-
-
-class MemoryS7(MemoryEnv):
-    def __init__(self, **kwargs):
-        super().__init__(size=7, **kwargs)
-
-
-register(
-    id="MiniGrid-MemoryS7-v0",
-    entry_point="gym_minigrid.envs:MemoryS7",
->>>>>>> fcb4d5ae
 )